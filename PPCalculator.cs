﻿using osu.Framework.Audio.Track;
using osu.Framework.Graphics.Textures;
using osu.Framework.Logging;
using osu.Game.Beatmaps;
using osu.Game.Beatmaps.Formats;
using osu.Game.Database;
using osu.Game.IO;
using osu.Game.Rulesets;
using osu.Game.Rulesets.Catch;
using osu.Game.Rulesets.Mania;
using osu.Game.Rulesets.Mods;
using osu.Game.Rulesets.Osu;
using osu.Game.Rulesets.Scoring;
using osu.Game.Rulesets.Taiko;
using osu.Game.Scoring;
using osu.Game.Skinning;
using System.Text;
using System.Text.RegularExpressions;

namespace SosuBot.PerformanceCalculator
{
    /*
     * 1. TimedDifficultyAttributes instead of CalculateTimed()
     * 2. Caching
     */
    public class PPCalculator
    {
        private readonly HttpClient httpClient;
        private const string BEATMAP_DOWNLOAD_URL = "https://osu.ppy.sh/osu/";

        public PPCalculator()
        {
            httpClient = new HttpClient();

            Logger.Level = LogLevel.Error;
        }

        /// <summary>
        /// Calculates pp for given ruleset
        /// </summary>
        /// <param name="beatmapId">Beatmap ID</param>
        /// <param name="accuracy">Accuracy (optional). If not given, scoreStatistics will be used</param>
        /// <param name="scoreMaxCombo">Score max combo. If null, then beatmap's maximum combo will be used</param>
        /// <param name="scoreMods">Score mods. If null, the no mods will be used (equals to lazer nomod score)</param>
        /// <param name="scoreStatistics">Score statistics. If null, then accuracy will be used</param>
        /// <param name="scoreMaxStatistics">For accuracy calculation. Score maximum statistics. Not necessarely should be equal to scoreProcessor.MaximumStatistics. If null, then beatmap's maximum statistics will be used</param>
        /// <param name="rulesetId">
        ///         The play mode for pp calculation.
        ///         Std = 0,
        ///         Taiko = 1,
        ///         Catch = 2,
        ///         Mania = 3
        /// </param>
        /// <returns>Total pp</returns>
        public async Task<double> CalculatePPAsync(
            int beatmapId,
            double? accuracy = null,
            int? scoreMaxCombo = null,
            Mod[]? scoreMods = null,
            Dictionary<HitResult, int>? scoreStatistics = null,
            Dictionary<HitResult, int>? scoreMaxStatistics = null,
            int rulesetId = 0,
            CancellationToken cancellationToken = default)
        {
            try
            {
                scoreMods ??= [];

                Ruleset ruleset = rulesetId switch
                {
                    0 => new OsuRuleset(),
                    1 => new TaikoRuleset(),
                    2 => new CatchRuleset(),
                    3 => new ManiaRuleset(),
                    _ => new OsuRuleset()
                };
                // Download beatmap
                byte[] beatmapBytes = await DownloadBeatmapAsync(beatmapId);
                WorkingBeatmap workingBeatmap = ParseBeatmap(beatmapBytes);
                IBeatmap playableBeatmap = workingBeatmap.GetPlayableBeatmap(ruleset.RulesetInfo, scoreMods);

                // Get score processor
                ScoreProcessor scoreProcessor = ruleset.CreateScoreProcessor();
                scoreProcessor.Mods.Value = scoreMods;
                scoreProcessor.ApplyBeatmap(playableBeatmap);

                // Set score maximum statistics
                scoreMaxStatistics ??= scoreProcessor.MaximumStatistics;

                // Get score info
                if (scoreStatistics is null)
                {
                    accuracy ??= 1;
                    scoreStatistics ??= rulesetId switch
                    {
                        0 => AccuracyTools.Osu.GenerateHitResults(playableBeatmap, scoreMods, accuracy.Value * 100),
                        1 => AccuracyTools.Taiko.GenerateHitResults(playableBeatmap, scoreMods, accuracy.Value * 100),
                        2 => AccuracyTools.Catch.GenerateHitResults(playableBeatmap, scoreMods, accuracy.Value * 100),
                        3 => AccuracyTools.Mania.GenerateHitResults(playableBeatmap, scoreMods, accuracy.Value * 100),
                        _ => throw new NotImplementedException()
                    };
                }
                else
                {
                    accuracy ??= CalculateAccuracy(scoreStatistics, scoreMaxStatistics, scoreProcessor);
                }

                scoreMaxCombo ??= scoreProcessor.MaximumCombo;
                var scoreInfo = new ScoreInfo
                {
                    Accuracy = accuracy.Value,
                    Mods = scoreMods,
                    MaxCombo = scoreMaxCombo.Value,
                    Statistics = scoreStatistics,
                    BeatmapInfo = playableBeatmap.BeatmapInfo,
                };

                // Calculate pp
<<<<<<< HEAD
                var difficultyCalculator = ruleset.CreateDifficultyCalculator(workingBeatmap);

                var timedDifficultyAttributes = difficultyCalculator.CalculateTimed(scoreMods, cancellationToken);
                int scoreHitObjectsCount = GetHitObjectsCountForGivenStatistics(scoreStatistics);

                var ppCalculator = ruleset.CreatePerformanceCalculator()!;
                var ppAttributes = ppCalculator.Calculate(scoreInfo, timedDifficultyAttributes[scoreHitObjectsCount - 1].Attributes);
=======
                var timedDiffAttributes = ruleset.CreateDifficultyCalculator(workingBeatmap).CalculateTimed(scoreMods);
                int scoreHitObjectsCount = playableBeatmap.HitObjects.Count;

                var ppCalculator = ruleset.CreatePerformanceCalculator()!;
                var ppAttributes = ppCalculator.Calculate(scoreInfo, timedDiffAttributes[scoreHitObjectsCount - 1].Attributes);
>>>>>>> b92160c9
                return ppAttributes.Total;
            }
            catch (Exception ex)
            {
                Console.WriteLine($"Error calculating PP: {ex.Message}");
                if (ex.InnerException != null)
                    Console.WriteLine($"Inner exception: {ex.InnerException.Message}");
                throw;
            }
        }

        private int GetHitObjectsCountForGivenStatistics(Dictionary<HitResult, int> statistics)
        {
            int miss, meh, ok, good, great, perfect;
            statistics.TryGetValue(HitResult.Miss, out miss);
            statistics.TryGetValue(HitResult.Meh, out meh);
            statistics.TryGetValue(HitResult.Ok, out ok);
            statistics.TryGetValue(HitResult.Good, out good);
            statistics.TryGetValue(HitResult.Great, out great);
            statistics.TryGetValue(HitResult.Perfect, out perfect);
            return miss + meh + ok + good + great + perfect;
        }

        private async Task<byte[]> DownloadBeatmapAsync(int beatmapId)
        {
            var response = await httpClient.GetAsync($"{BEATMAP_DOWNLOAD_URL}{beatmapId}");

            if (!response.IsSuccessStatusCode)
                throw new Exception($"Failed to download beatmap {beatmapId}. Status code: {response.StatusCode}");

            return await response.Content.ReadAsByteArrayAsync();
        }

        private WorkingBeatmap ParseBeatmap(byte[] beatmapBytes)
        {
            try
            {
                // Create a working beatmap from the file
                using var stream = new MemoryStream(beatmapBytes);
                using var streamReader = new LineBufferedReader(stream);

                string versionText = UTF32Encoding.Default.GetString(beatmapBytes[..30]);
                int version = int.Parse(Regex.Match(versionText, @"v(?<ver>\d+)").Groups["ver"].Value);

                var decoder = new LegacyBeatmapDecoder(version);
                var beatmap = decoder.Decode(streamReader);

                return new LoadedBeatmap(beatmap);
            }
            catch (Exception ex)
            {
                Console.WriteLine($"Error parsing beatmap: {ex.Message}");
                throw;
            }
        }

        private double CalculateAccuracy(Dictionary<HitResult, int> statistics, Dictionary<HitResult, int> maxStatistics, ScoreProcessor scoreProcessor)
            => StandardisedScoreMigrationTools.ComputeAccuracy(statistics, maxStatistics, scoreProcessor);
    }

    // Simple implementation of WorkingBeatmap for the calculator
    public class LoadedBeatmap : WorkingBeatmap
    {
        private readonly IBeatmap beatmap;
        public LoadedBeatmap(IBeatmap beatmap) : base(beatmap.BeatmapInfo, null)
        {
            this.beatmap = beatmap;
        }

        public override Stream? GetStream(string storagePath) => null;
        public override Texture? GetBackground() => null;

        protected override IBeatmap GetBeatmap() => beatmap;
        protected override Track? GetBeatmapTrack() => null;
        protected override ISkin? GetSkin() => null;
    }
}<|MERGE_RESOLUTION|>--- conflicted
+++ resolved
@@ -116,21 +116,12 @@
                 };
 
                 // Calculate pp
-<<<<<<< HEAD
                 var difficultyCalculator = ruleset.CreateDifficultyCalculator(workingBeatmap);
-
                 var timedDifficultyAttributes = difficultyCalculator.CalculateTimed(scoreMods, cancellationToken);
                 int scoreHitObjectsCount = GetHitObjectsCountForGivenStatistics(scoreStatistics);
 
                 var ppCalculator = ruleset.CreatePerformanceCalculator()!;
                 var ppAttributes = ppCalculator.Calculate(scoreInfo, timedDifficultyAttributes[scoreHitObjectsCount - 1].Attributes);
-=======
-                var timedDiffAttributes = ruleset.CreateDifficultyCalculator(workingBeatmap).CalculateTimed(scoreMods);
-                int scoreHitObjectsCount = playableBeatmap.HitObjects.Count;
-
-                var ppCalculator = ruleset.CreatePerformanceCalculator()!;
-                var ppAttributes = ppCalculator.Calculate(scoreInfo, timedDiffAttributes[scoreHitObjectsCount - 1].Attributes);
->>>>>>> b92160c9
                 return ppAttributes.Total;
             }
             catch (Exception ex)
